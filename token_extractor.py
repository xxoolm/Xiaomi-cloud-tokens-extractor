--- conflicted
+++ resolved
@@ -15,16 +15,12 @@
 from http.server import BaseHTTPRequestHandler, HTTPServer
 
 import requests
-<<<<<<< HEAD
-from Crypto.Cipher import ARC4
-from PIL import Image
-=======
 
 try:
     from Crypto.Cipher import ARC4
 except ModuleNotFoundError:
     from Cryptodome.Cipher import ARC4
->>>>>>> bf53c23c
+from PIL import Image
 
 if sys.platform != "win32":
     import readline
